--- conflicted
+++ resolved
@@ -4,12 +4,8 @@
 import traceback
 import types
 import threading
-<<<<<<< HEAD
-# import asyncio # Remove asyncio import
-=======
 import asyncio
 from asyncio import Queue # Import Queue
->>>>>>> e573e0f8
 import soundfile as sf 
 import sys # Ensure sys is imported if used elsewhere
 
@@ -93,17 +89,12 @@
             print("RAG not available or disabled.")
             return llm_handler.get_response(messages=conversation_history) 
 
-<<<<<<< HEAD
-    def run_single_interaction(self, duration=None, timeout=10, phrase_limit=10):
-        """Runs a single listen -> process -> speak cycle synchronously."""
-=======
     async def run_single_interaction(self, 
                                      duration=None, 
                                      timeout=10, 
                                      phrase_limit=10,
                                      status_queue: asyncio.Queue = None): # Add queue argument
         """Runs a single listen -> process -> speak cycle asynchronously, reporting status via queue."""
->>>>>>> e573e0f8
         audio_handler = self.component_manager.audio_handler
         
         async def put_status(state: str, message: str = None, **kwargs):
@@ -129,11 +120,6 @@
                  await put_status("Error", "Audio handler not initialized.")
                  return "ERROR", "Audio handler not initialized."
 
-<<<<<<< HEAD
-            print("[Interaction] Running _listen...") # Log
-            transcribed_text = self._listen(duration=duration, timeout=timeout)
-            print(f"[Interaction] _listen result: '{transcribed_text[:50]}...'") # Log
-=======
             # --- Listening Phase ---
             await put_status("Listening")
             print("[Interaction] Running _listen in executor...")
@@ -149,7 +135,6 @@
                 else:
                     # Send error status if listening failed
                     await put_status("Error", f"Listening failed: {transcribed_text or 'Unknown Error'}")
->>>>>>> e573e0f8
             
             # Handle listen errors (copied logic, but status already sent)
             if transcribed_text in ["TIMEOUT_ERROR", "low_energy", "", "ERROR", None]:
@@ -158,24 +143,14 @@
                  ai_response_text = f"Sorry, I encountered an issue: {transcribed_text}. Please try again."
                  if transcribed_text in ["TIMEOUT_ERROR", "low_energy", ""]:
                       ai_response_text = f"I didn't quite catch that ({transcribed_text or 'no input'}). Could you please repeat?"
-<<<<<<< HEAD
-                 print("\nassistant:", ai_response_text)
-=======
                  print(f"(Internal handling for listen error: {ai_response_text})")
                  # Return error status and internal message
->>>>>>> e573e0f8
                  return (transcribed_text or "ERROR"), ai_response_text 
             # --- End Listening Phase ---
 
             # --- Processing Phase ---
             # print(f"\nYou: {transcribed_text}") # Already sent via queue
             self.conversation_manager.add_user_message(transcribed_text)
-<<<<<<< HEAD
-            print("\nAlpaca is thinking...")
-            response_source = self._process_and_respond() 
-            speak_status, ai_response_text = self.output_handler.speak(response_source)
-            if ai_response_text:
-=======
             await put_status("Processing")
             # print("\nAlpaca is thinking...") # Status sent via queue
             response_source = await self._process_and_respond() # Returns generator
@@ -187,7 +162,6 @@
             speak_status, ai_response_text = await self.output_handler.speak(response_source, status_queue=status_queue)
             
             if ai_response_text: # Add the final concatenated text from TTS to history
->>>>>>> e573e0f8
                  self.conversation_manager.add_assistant_message(ai_response_text)
             
             # Final status (Idle, Interrupted, Error) should be sent by output_handler via the queue
@@ -209,13 +183,8 @@
             if audio_handler: audio_handler.stop_playback()
             return "ERROR", str(e) 
 
-<<<<<<< HEAD
-    def run_single_text_interaction(self, user_text: str):
-        """Processes text input and returns a generator/string for the response stream."""
-=======
     async def run_single_text_interaction(self, user_text: str):
         """Processes text input and returns an async generator for the response stream."""
->>>>>>> e573e0f8
         try:
             if not user_text:
                 print("Warning: Received empty text input.")
